apply plugin: 'groovy'
apply plugin: 'java'
apply plugin: 'idea'


group = 'cz.siret'
<<<<<<< HEAD
version = '2.0-rc.2_JAVAAPI'
=======
version = '2.0-rc.3_SNAPSHOT'
>>>>>>> d98d1b54


description = 'Ligand binding site prediction based on machine learning.'

allprojects {
    apply plugin: 'java'
    sourceCompatibility = 1.8
    targetCompatibility = 1.8
}

repositories {

    jcenter()
    mavenCentral()
    mavenLocal()

	maven {
		url = "http://www.biojava.org/download/maven/"
	}
    maven {
		url = "https://maven.ch.cam.ac.uk/"
	}

    flatDir(dirs: 'lib')
}

sourceSets {
    main {
        resources {
            exclude 'scripts/out/*'
            exclude 'models/*'
        }
    }
}

processResources {
    filter org.apache.tools.ant.filters.ReplaceTokens, tokens: [
            "project_version": project.version
    ]
}

task(console, dependsOn: 'classes', type: JavaExec) {
    main = 'groovy.ui.Console'
    classpath = sourceSets.test.runtimeClasspath
}

task copyDependenciesToDist( type: Copy ) {
    into "$buildDir/../distro/bin/lib"
    from configurations.runtime
}

task copyBinaryToDist( type: Copy ) {
    dependsOn jar

    into "$buildDir/../distro/bin"
    from "$buildDir/bin"
    include "*.jar"
}

// task fatJar(type: Jar) {
//     baseName = project.name + '-all'
//     from { configurations.compile.collect { it.isDirectory() ? it : zipTree(it) } }
//     with jar
// }

assemble {
    dependsOn processResources
    dependsOn copyBinaryToDist
    dependsOn copyDependenciesToDist
}

jar {
    archiveName = "p2rank.jar"
    destinationDir = file("build/bin")

    manifest {
        attributes 'Main-Class': 'cz.siret.p2rank.program.Main'
    }

    //fat jar: include all dependencies
    from {
<<<<<<< HEAD
        configurations.compile.filter( {! (it.name =~ /.*\.pom/ )}).collect { it.isDirectory() ? it : zipTree(it) }
=======
    	configurations.compile.filter( {! (it.name =~ /.*\.pom/ )}).collect { it.isDirectory() ? it : zipTree(it) }
>>>>>>> d98d1b54
    }
}

clean {
    delete "$buildDir/../distro/bin/lib"
}

dependencies {
    compile 'org.codehaus.groovy:groovy-all:2.4.7'
    compile 'org.codehaus.gpars:gpars:1.2.1'
    compile "org.apache.commons:commons-lang3:3.4"
    compile "com.google.guava:guava:19.0"

    compile 'org.slf4j:slf4j-api:1.7.21'
    compile 'org.apache.logging.log4j:log4j-slf4j-impl:2.5'

	compile 'org.biojava:biojava-core:4.2.4'
	compile 'org.biojava:biojava-alignment:4.2.4'
	compile 'org.biojava:biojava-structure:4.2.4-rdk1'

    compile 'org.openscience.cdk:cdk-qsarmolecular:1.5.13'    // for NumericalSurface class
    compile 'org.openscience.cdk:cdk-data:1.5.13'             // for Atom class
    // compile 'com.github.fommil.netlib:all:1.1.2'              // for weka
    compile 'nz.ac.waikato.cms.weka:weka-dev:3.9.0'
    compile files('lib/biojava-structure-4.2.4-rdk1.jar')     // customized fork for pocket-rank
    compile fileTree(dir: 'lib', include: '*.jar')

    testCompile 'junit:junit:4.12'
}
<|MERGE_RESOLUTION|>--- conflicted
+++ resolved
@@ -4,11 +4,7 @@
 
 
 group = 'cz.siret'
-<<<<<<< HEAD
-version = '2.0-rc.2_JAVAAPI'
-=======
-version = '2.0-rc.3_SNAPSHOT'
->>>>>>> d98d1b54
+version = '2.0-rc.3_JAVAAPI'
 
 
 description = 'Ligand binding site prediction based on machine learning.'
@@ -90,11 +86,7 @@
 
     //fat jar: include all dependencies
     from {
-<<<<<<< HEAD
         configurations.compile.filter( {! (it.name =~ /.*\.pom/ )}).collect { it.isDirectory() ? it : zipTree(it) }
-=======
-    	configurations.compile.filter( {! (it.name =~ /.*\.pom/ )}).collect { it.isDirectory() ? it : zipTree(it) }
->>>>>>> d98d1b54
     }
 }
 
