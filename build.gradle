apply plugin: 'groovy'
apply plugin: 'java'
apply plugin: 'idea'


group = 'cz.siret'
<<<<<<< HEAD
version = '2.1-dev.1'
=======
version = '2.0.1'
>>>>>>> e92982f7

description = 'Ligand binding site prediction based on machine learning.'


allprojects {
    apply plugin: 'java'
    sourceCompatibility = 1.8
    targetCompatibility = 1.8
}

repositories {

    jcenter()
    mavenCentral()
    mavenLocal()

	maven {
		url = "http://www.biojava.org/download/maven/"
	}
    maven {
		url = "https://maven.ch.cam.ac.uk/"
	}

    flatDir(dirs: 'lib')
}

sourceSets {
    main {
        resources {
            exclude 'scripts/out/*'
            exclude 'models/*'
        }
    }
}

processResources {
    filter org.apache.tools.ant.filters.ReplaceTokens, tokens: [
            "project_version": project.version
    ]
}

task(console, dependsOn: 'classes', type: JavaExec) {
    main = 'groovy.ui.Console'
    classpath = sourceSets.test.runtimeClasspath
}

task copyDependenciesToDist( type: Copy ) {
    into "$buildDir/../distro/bin/lib"
    from configurations.runtime
}

task copyBinaryToDist( type: Copy ) {
    dependsOn jar

    into "$buildDir/../distro/bin"
    from "$buildDir/bin"
    include "*.jar"
}

assemble {
    dependsOn processResources
    dependsOn copyBinaryToDist
    dependsOn copyDependenciesToDist // copy dependencies to distro dir
}

jar {
    archiveName = "p2rank.jar"
    destinationDir = file("build/bin")

    manifest {
        attributes 'Main-Class': 'cz.siret.prank.program.Main'
    }
}

clean {
    delete "$buildDir/../distro/bin"
    delete "$buildDir/../distro/test_output"
    delete "$buildDir/../distro/log/prank.log"
}

test {

    // show standard out and standard error of the test JVM(s) on the console
    // testLogging.showStandardStreams = true

    // set heap size for the test JVM(s)
    maxHeapSize = "1512m"

    // listen to events in the test execution lifecycle
    beforeTest { descriptor ->
        logger.lifecycle("Running test: " + descriptor)
    }

    // listen to standard out and standard error of the test JVM(s)
    //    onOutput { descriptor, event ->
    //        logger.lifecycle("Test: " + descriptor + " produced standard out/err: " + event.message )
    //    }
    
}


dependencies {
    compile 'org.codehaus.groovy:groovy-all:2.5.6'
    
    compile 'org.codehaus.gpars:gpars:1.2.1'
    compile "org.apache.commons:commons-lang3:3.7"
    compile "commons-io:commons-io:2.6"
    compile "com.google.guava:guava:24.0-jre"
    compile 'com.google.code.gson:gson:2.8.2'
    compile 'org.zeroturnaround:zt-zip:1.12'

    compile 'com.univocity:univocity-parsers:2.4.0' // for parsing csv

    compile 'org.slf4j:slf4j-api:1.7.26'
    compile 'org.apache.logging.log4j:log4j-slf4j-impl:2.11.2' 
    compile 'org.apache.logging.log4j:log4j-core:2.11.2'
    compile 'org.slf4j:jul-to-slf4j:1.7.26'         // for netlib logging messages

    compile 'org.biojava:biojava-core:4.2.12'
    compile 'org.biojava:biojava-alignment:4.2.12'
    compile 'org.biojava:biojava-structure:4.2.12'

    compile 'javax.xml.bind:jaxb-api:2.2.11'      // extra dependencies of biojava for java 11
    compile 'com.sun.xml.bind:jaxb-core:2.2.11'
    compile 'com.sun.xml.bind:jaxb-impl:2.2.11'
    compile 'javax.activation:activation:1.1.1'

    compile 'org.openscience.cdk:cdk-qsarmolecular:2.1.1'    // for NumericalSurface class
    compile 'org.openscience.cdk:cdk-data:2.1.1'             // for Atom class
    compile 'nz.ac.waikato.cms.weka:weka-dev:3.9.2'
    compile fileTree(dir: 'lib', include: '*.jar')

    testCompile 'junit:junit:4.12'
}
<|MERGE_RESOLUTION|>--- conflicted
+++ resolved
@@ -4,11 +4,7 @@
 
 
 group = 'cz.siret'
-<<<<<<< HEAD
-version = '2.1-dev.1'
-=======
-version = '2.0.1'
->>>>>>> e92982f7
+version = '2.1-dev.2'
 
 description = 'Ligand binding site prediction based on machine learning.'
 
