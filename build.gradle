apply plugin: 'groovy'
apply plugin: 'java'
apply plugin: 'idea'


group = 'cz.siret'
<<<<<<< HEAD
version = '2.0-pept-dev6'
=======
version = '2.0-rc.6'
>>>>>>> a07ae3d6

description = 'Ligand binding site prediction based on machine learning.'


allprojects {
    apply plugin: 'java'
    sourceCompatibility = 1.8
    targetCompatibility = 1.8
}

repositories {

    jcenter()
    mavenCentral()
    mavenLocal()

	maven {
		url = "http://www.biojava.org/download/maven/"
	}
    maven {
		url = "https://maven.ch.cam.ac.uk/"
	}

    flatDir(dirs: 'lib')
}

sourceSets {
    main {
        resources {
            exclude 'scripts/out/*'
            exclude 'models/*'
        }
    }
}

processResources {
    filter org.apache.tools.ant.filters.ReplaceTokens, tokens: [
            "project_version": project.version
    ]
}

task(console, dependsOn: 'classes', type: JavaExec) {
    main = 'groovy.ui.Console'
    classpath = sourceSets.test.runtimeClasspath
}

task copyDependenciesToDist( type: Copy ) {
    into "$buildDir/../distro/bin/lib"
    from configurations.runtime
}

task copyBinaryToDist( type: Copy ) {
    dependsOn jar

    into "$buildDir/../distro/bin"
    from "$buildDir/bin"
    include "*.jar"
}

assemble {
    dependsOn processResources
    dependsOn copyBinaryToDist
    dependsOn copyDependenciesToDist // copy dependencies to distro dir
}

jar {
    archiveName = "p2rank.jar"
    destinationDir = file("build/bin")

    manifest {
        attributes 'Main-Class': 'cz.siret.prank.program.Main'
    }
}

clean {
    delete "$buildDir/../distro/bin"
    delete "$buildDir/../distro/test_output"
    delete "$buildDir/../distro/log/prank.log"
}

test {

    // show standard out and standard error of the test JVM(s) on the console
    // testLogging.showStandardStreams = true

    // set heap size for the test JVM(s)
    maxHeapSize = "1512m"

    // listen to events in the test execution lifecycle
    beforeTest { descriptor ->
        logger.lifecycle("Running test: " + descriptor)
    }

    // listen to standard out and standard error of the test JVM(s)
    //    onOutput { descriptor, event ->
    //        logger.lifecycle("Test: " + descriptor + " produced standard out/err: " + event.message )
    //    }
    
}


dependencies {
<<<<<<< HEAD
    compile 'org.codehaus.groovy:groovy-all:2.5.4'
=======
    compile 'org.codehaus.groovy:groovy-all:2.5.6'
>>>>>>> a07ae3d6
    compile 'org.codehaus.gpars:gpars:1.2.1'
    compile "org.apache.commons:commons-lang3:3.7"
    compile "commons-io:commons-io:2.6"
    compile "com.google.guava:guava:24.0-jre"
    compile 'com.google.code.gson:gson:2.8.2'
    compile 'org.zeroturnaround:zt-zip:1.12'

    compile 'com.univocity:univocity-parsers:2.4.0' // for parsing csv

    compile 'org.slf4j:slf4j-api:1.7.26'
    compile 'org.apache.logging.log4j:log4j-slf4j-impl:2.11.2' 
    compile 'org.apache.logging.log4j:log4j-core:2.11.2'
    compile 'org.slf4j:jul-to-slf4j:1.7.26'         // for netlib logging messages

    compile 'org.biojava:biojava-core:4.2.12'
    compile 'org.biojava:biojava-alignment:4.2.12'
    compile 'org.biojava:biojava-structure:4.2.12'

<<<<<<< HEAD
    compile 'org.biojava:biojava-core:4.2.11'
    compile 'org.biojava:biojava-alignment:4.2.11'
    compile 'org.biojava:biojava-structure:4.2.11'
=======
    compile 'javax.xml.bind:jaxb-api:2.2.11'      // extra dependencies of biojava for java 11
    compile 'com.sun.xml.bind:jaxb-core:2.2.11'
    compile 'com.sun.xml.bind:jaxb-impl:2.2.11'
    compile 'javax.activation:activation:1.1.1'
    
>>>>>>> a07ae3d6

    compile 'org.openscience.cdk:cdk-qsarmolecular:2.1.1'    // for NumericalSurface class
    compile 'org.openscience.cdk:cdk-data:2.1.1'             // for Atom class
    compile 'nz.ac.waikato.cms.weka:weka-dev:3.9.2'
    compile fileTree(dir: 'lib', include: '*.jar')

    testCompile 'junit:junit:4.12'
}
<|MERGE_RESOLUTION|>--- conflicted
+++ resolved
@@ -4,11 +4,7 @@
 
 
 group = 'cz.siret'
-<<<<<<< HEAD
-version = '2.0-pept-dev6'
-=======
-version = '2.0-rc.6'
->>>>>>> a07ae3d6
+version = '2.0-pept-dev7'
 
 description = 'Ligand binding site prediction based on machine learning.'
 
@@ -111,11 +107,8 @@
 
 
 dependencies {
-<<<<<<< HEAD
-    compile 'org.codehaus.groovy:groovy-all:2.5.4'
-=======
     compile 'org.codehaus.groovy:groovy-all:2.5.6'
->>>>>>> a07ae3d6
+    
     compile 'org.codehaus.gpars:gpars:1.2.1'
     compile "org.apache.commons:commons-lang3:3.7"
     compile "commons-io:commons-io:2.6"
@@ -134,17 +127,10 @@
     compile 'org.biojava:biojava-alignment:4.2.12'
     compile 'org.biojava:biojava-structure:4.2.12'
 
-<<<<<<< HEAD
-    compile 'org.biojava:biojava-core:4.2.11'
-    compile 'org.biojava:biojava-alignment:4.2.11'
-    compile 'org.biojava:biojava-structure:4.2.11'
-=======
     compile 'javax.xml.bind:jaxb-api:2.2.11'      // extra dependencies of biojava for java 11
     compile 'com.sun.xml.bind:jaxb-core:2.2.11'
     compile 'com.sun.xml.bind:jaxb-impl:2.2.11'
     compile 'javax.activation:activation:1.1.1'
-    
->>>>>>> a07ae3d6
 
     compile 'org.openscience.cdk:cdk-qsarmolecular:2.1.1'    // for NumericalSurface class
     compile 'org.openscience.cdk:cdk-data:2.1.1'             // for Atom class
