--- conflicted
+++ resolved
@@ -119,10 +119,7 @@
     compile 'com.google.code.gson:gson:2.8.1'
     compile 'org.zeroturnaround:zt-zip:1.11'
 
-<<<<<<< HEAD
     compile group: 'com.univocity', name: 'univocity-parsers', version: '2.4.0' // For parsing csv
-=======
->>>>>>> d95befad
 
     compile 'org.slf4j:slf4j-api:1.7.24'
     compile 'org.apache.logging.log4j:log4j-slf4j-impl:2.5' // 2.8 was causing problem with biojava
