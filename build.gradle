--- conflicted
+++ resolved
@@ -2,11 +2,7 @@
     id 'com.github.ben-manes.versions' version '0.14.0'
     // run "gradle dependencyUpdates -Drevision=release" to check dependency updates
 }
-<<<<<<< HEAD
 
-
-=======
->>>>>>> 1ed2ab96
 apply plugin: 'groovy'
 apply plugin: 'java'
 apply plugin: 'idea'
