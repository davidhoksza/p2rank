--- conflicted
+++ resolved
@@ -4,11 +4,7 @@
 
 
 group = 'cz.siret'
-<<<<<<< HEAD
-version = '2.1-ions.3'
-=======
-version = '2.1-beta.1'
->>>>>>> edd96e17
+version = '2.1-ions.4'
 
 description = 'Ligand binding site prediction based on machine learning.'
 
