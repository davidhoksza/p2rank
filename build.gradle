--- conflicted
+++ resolved
@@ -118,14 +118,9 @@
 
 
 dependencies {
-<<<<<<< HEAD
     compile 'org.codehaus.groovy:groovy-all:2.5.10'
-    
-=======
-//    compile 'org.codehaus.groovy:groovy-all:3.0.2'
-    compile 'org.codehaus.groovy:groovy-all:2.5.10'
+//    compile 'org.codehaus.groovy:groovy-all:3.0.2' // still buggy
 
->>>>>>> e664fe57
     compile 'org.codehaus.gpars:gpars:1.2.1'
     compile 'org.apache.commons:commons-lang3:3.9'
     compile 'commons-io:commons-io:2.6'
