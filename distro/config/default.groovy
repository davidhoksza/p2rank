--- conflicted
+++ resolved
@@ -353,8 +353,6 @@
      */
     probatp_transformer = "default_probatp.json"
 
-<<<<<<< HEAD
-=======
     /**
      * added to the cutoff distance around residue in score aggregation from SAS points
      */
@@ -381,5 +379,4 @@
      */
     zip_log_file = false
 
->>>>>>> 27fd5a00
 }