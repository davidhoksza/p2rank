--- conflicted
+++ resolved
@@ -221,10 +221,7 @@
                 return fileName.endsWith(".pml") ? fileName : "data/".concat(fileName);
             }
             ZipUtil.packEntries(fileList.toArray(new File[0]), zipFile, mapper);
-<<<<<<< HEAD
-=======
             fileList.forEach({File f->f.delete()})
->>>>>>> ce53338c
         }
     }
 
