--- conflicted
+++ resolved
@@ -727,10 +727,6 @@
     String probatp_transformer = "default_probatp.json"
 
 
-<<<<<<< HEAD
-    List<String> train_score_transformers = [] // ["ZscoreTpTransformer","ProbabilityScoreTransformer"]
-
-=======
     /**
      * Path to json file that contains parameters of transformation of raw score to "z-score calculated from distribution of all residue scores".
      * Use path relative to distro/models/score.
@@ -785,7 +781,6 @@
     double getSasCutoffDist() {
         solvent_radius + surface_additional_cutoff
     }
->>>>>>> 27fd5a00
 
 //===========================================================================================================//
 
