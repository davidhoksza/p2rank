package cz.siret.prank.program.routines.results

import cz.siret.prank.domain.Ligand
import cz.siret.prank.domain.Pocket
import cz.siret.prank.domain.PredictionPair
import cz.siret.prank.domain.Protein
<<<<<<< HEAD
import cz.siret.prank.features.implementation.conservation.ConservationScore
import cz.siret.prank.geom.Atoms
=======
import cz.siret.prank.geom.Atoms
import cz.siret.prank.program.rendering.LabeledPoint
>>>>>>> c7439e70
import cz.siret.prank.score.criteria.*
import groovy.util.logging.Slf4j
import org.apache.commons.lang3.StringUtils

import static cz.siret.prank.utils.Formatter.*
import static java.util.Collections.emptyList

/**
 * Represents evaluation of pocket prediction on a dataset of proteins
 *
 * Allows to collect results for a set of different pocket identification success criteria simultaneously.
 *
 * Threadsafe.
 */
@Slf4j
class Evaluation {

    /** cutoff distance in A around ligand atoms that determins which SAS points cover the ligand */
    static final double LIG_SAS_CUTOFF = 2

    IdentificationCriterium standardCriterium = new DCA(4.0)
    List<IdentificationCriterium> criteria
    List<ProteinRow> proteinRows = Collections.synchronizedList(new ArrayList<>())
    List<LigRow> ligandRows = Collections.synchronizedList(new ArrayList<>())
    List<PocketRow> pocketRows = Collections.synchronizedList(new ArrayList<>())

    int proteinCount
    int pocketCount

    int ligandCount
    int ignoredLigandCount
    int smallLigandCount
    int distantLigandCount

    int ligSASPointsCount
    int ligSASPointsCoveredCount

    Evaluation(List<IdentificationCriterium> criteria) {
        this.criteria = criteria
    }

    Evaluation() {
        this( getDefaultEvalCrtieria() )
    }

    /**
     * get list of evaluation criteria used during eval routines
     */
    static List<IdentificationCriterium> getDefaultEvalCrtieria() {
        ((1..15).collect { new DCA(it) }) + ((1..10).collect { new DCC(it) }) + ((1..6).collect { new DPA(it) }) + ((1..6).collect { new DSA(it) })
    }

    void sort() {
        proteinRows = proteinRows.sort { it.name }
        ligandRows = ligandRows.sort { it.protName + "_" + it.ligName + "_" + it.ligCode }
        pocketRows = pocketRows.sort { it.protName + "_" + it.pocketName }
    }

    /**
     * considering DCA measure
     */
    private Pocket closestPocket(Ligand lig, List<Pocket> pockets) {
        if (pockets.empty) return null

        Pocket res = pockets.first()
        double minDist = lig.atoms.dist(res.centroid)

        for (Pocket p : pockets) {
            double dist = lig.atoms.dist(p.centroid)
            if (dist<minDist) {
                minDist = dist
                res = p
            }
        }

        return res
    }

    private double getAvgConservationForAtoms(Atoms atoms, ConservationScore score) {
        if (atoms.distinctGroups.size() == 0) {
            return 0.0
        }
        return atoms.distinctGroups.stream().mapToDouble( {
            group->score.getScoreForResidue(group.getResidueNumber())})
                .average().getAsDouble()
    }

    void addPrediction(PredictionPair pair, List<Pocket> pockets) {

        List<LigRow> tmpLigRows = new ArrayList<>()
        List<PocketRow> tmpPockets = new ArrayList<>()

        Protein lp = pair.liganatedProtein
        Atoms sasPoints = pair.prediction.protein.connollySurface.points
        Atoms labeledPoints = new Atoms(pair.prediction.labeledPoints ?: emptyList())
        
        ProteinRow protRow = new ProteinRow()
        protRow.name = pair.name
        protRow.atoms = lp.allAtoms.count
        protRow.protAtoms = lp.proteinAtoms.count
        protRow.exposedAtoms = pair.prediction.protein.exposedAtoms.count
        protRow.chains = lp.structure.chains.size()
        protRow.chainNames = lp.structure.chains.collect {it.chainID}.join(" ")
        protRow.ligands = pair.ligandCount
        protRow.pockets = pair.prediction.pocketCount
        protRow.ligNames = lp.ligands.collect { "$it.name($it.size)" }.join(" ")
        protRow.ignoredLigands = lp.ignoredLigands.size()
        protRow.ignoredLigNames = lp.ignoredLigands.collect { "$it.name($it.size)" }.join(" ")
        protRow.smallLigands = lp.smallLigands.size()
        protRow.smallLigNames = lp.smallLigands.collect { "$it.name($it.size)" }.join(" ")
        protRow.distantLigands = lp.distantLigands.size()
        protRow.distantLigNames = lp.distantLigands.collect { "$it.name($it.size|${format(it.contactDistance,1)}|${format(it.centerToProteinDist,1)})" }.join(" ")
        protRow.sasPoints = sasPoints.count

        // ligand coverage
        Atoms ligSasPoints = labeledPoints.cutoffAtoms(lp.allLigandAtoms, LIG_SAS_CUTOFF)
        int n_ligSasPoints = ligSasPoints.count
        int n_ligSasPointsCovered = ligSasPoints.toList().findAll { ((LabeledPoint)it).predicted }.toList().size()
        log.debug "XXXX n_ligSasPoints: {} covered: {}", n_ligSasPoints, n_ligSasPointsCovered

        // Conservation stats
        ConservationScore score = lp.secondaryData.get(ConservationScore.conservationScoreKey)
        if (score != null) {
            protRow.avgConservation = getAvgConservationForAtoms(lp.proteinAtoms, score)
            Atoms bindingAtoms = lp.proteinAtoms.cutoffAtoms(lp.allLigandAtoms, lp.params.ligand_protein_contact_distance)
            protRow.avgBindingConservation = getAvgConservationForAtoms(bindingAtoms, score)
            Atoms nonBindingAtoms = lp.proteinAtoms - bindingAtoms
            protRow.avgNonBindingConservation = getAvgConservationForAtoms(nonBindingAtoms, score)
        }

        for (Ligand lig in pair.liganatedProtein.ligands) {
            LigRow row = new LigRow()

            row.protName = pair.name
            row.ligName = lig.name
            row.ligCode = lig.code

            row.ligCount = pair.ligandCount
            row.ranks = criteria.collect { criterium -> pair.rankOfIdentifiedPocket(lig, criterium, pockets) }
            row.dca4rank = pair.rankOfIdentifiedPocket(lig, standardCriterium, pockets)
            row.atoms = lig.atoms.count
            row.centerToProtDist = lig.centerToProteinDist

            Pocket closestPocket = closestPocket(lig, pockets)
            if (closestPocket!=null) {
                row.closestPocketDist = lig.atoms.dist(closestPocket.centroid)
            } else {
                row.closestPocketDist = Double.NaN
            }

            tmpLigRows.add(row)
        }

        for (Pocket pocket in pockets) {
            PocketRow prow = new PocketRow()
            prow.protName = pair.name
            prow.pocketName = pocket.name
            prow.pocketVolume = pocket.stats.realVolumeApprox
            prow.surfaceAtomCount = pocket.surfaceAtoms.count
            prow.ligCount = pair.ligandCount
            prow.pocketCount = pair.prediction.pocketCount

            Ligand ligand = pair.findLigandForPocket(pocket, standardCriterium)
            prow.ligName = (ligand==null) ? "" : ligand.name + "_" + ligand.code

            prow.score = pocket.stats.pocketScore
            prow.newScore = pocket.newScore
            prow.rank = pocket.rank
            prow.newRank = pocket.newRank

            prow.auxInfo = pocket.auxInfo

            if (score != null) {
                prow.avgConservation = getAvgConservationForAtoms(pocket.surfaceAtoms, score)
            }

            tmpPockets.add(prow)
        }
        List<PocketRow> conservationSorted = tmpPockets.toSorted {it.avgConservation}.reverse(true)
        List<PocketRow> combiSorted = tmpPockets.toSorted {it.avgConservation * it.newScore}.reverse(true)
        for (PocketRow prow : tmpPockets) {
            prow.conservationRank = conservationSorted.indexOf(prow) + 1
            prow.combinedRank = combiSorted.indexOf(prow) + 1
        }


        synchronized (this) {
            ligandCount += pair.ligandCount
            ignoredLigandCount += pair.ignoredLigandCount
            smallLigandCount += pair.smallLigandCount
            distantLigandCount += pair.distantLigandCount
            pocketCount +=tmpPockets.size()
            proteinCount += 1
            proteinRows.add(protRow)
            ligandRows.addAll(tmpLigRows)
            pocketRows.addAll(tmpPockets)
            ligSASPointsCount += n_ligSasPoints
            ligSASPointsCoveredCount += n_ligSasPointsCovered
        }
    }

    void addAll(Evaluation eval) {
        proteinRows.addAll(eval.proteinRows)
        ligandRows.addAll(eval.ligandRows)
        pocketRows.addAll(eval.pocketRows)
        proteinCount += eval.proteinCount
        pocketCount += eval.pocketCount
        ligandCount += eval.ligandCount
        ignoredLigandCount += eval.ignoredLigandCount
        smallLigandCount += eval.smallLigandCount
        distantLigandCount += eval.distantLigandCount
        ligSASPointsCount += eval.ligSASPointsCount
        ligSASPointsCoveredCount += eval.ligSASPointsCoveredCount
    }

    double calcSuccRate(int assesorNum, int tolerance) {
        int identified = 0

        for (LigRow ligRow in ligandRows) {
            int rankForAssessor = ligRow.ranks[assesorNum]
            if ((rankForAssessor > 0) && (rankForAssessor <= ligRow.ligCount + tolerance)) {
                identified += 1
            }
        }

        double res = 0
        if (ligandCount != 0) {
            res = ((double) identified) / ligandCount
        }

        return res
    }

    double calcDefaultCriteriumSuccessRate(int tolerance) {
        return calcSuccRate(3, tolerance)
    }

    /**
     * n tolerance -> site considered sucesfully identified if pocket is predicted with rank within (#ligands + n)
     *
     * @return by [accessor, tolerance]
     */
    List<List<Double>> calcSuccessRates(List<Integer> tolerances) {
        assert tolerances !=null && !tolerances.isEmpty()

        List<List<Double>> res = new ArrayList<>()

        if (ligandCount==0) {
            log.error "no ligands!"
        }

        for (int assNum=0; assNum!=criteria.size(); assNum++) {
            List<Double> resRow = new ArrayList<>(tolerances.size())

            for (int tolerance in tolerances) {
                double resCell = calcSuccRate(assNum, tolerance)
                resRow.add(resCell)
            }

            res.add(resRow)
        }

        return res
    }

    /**
     * @param a
     * @param b
     * @return a-b... modifies a
     */
    static List<List<Double>> diffSuccRates(List<List<Double>> a, List<List<Double>> b) {
        for (int i=0; i!=a.size(); ++i) {
            for (int j=0; j!=a.get(i).size(); ++j) {
                a.get(i).set(j, a.get(i).get(j) - b.get(i).get(j))
            }
        }
        return a
    }

//===========================================================================================================//

    public <T> double avg(List<T> list, Closure<T> closure) {
        if (list.size()==0) return Double.NaN
        list.collect { closure(it) }.findAll { it!=Double.NaN }.sum(0) / list.size()
    }

    double div(double a, double b) {
        if (b==0d)
            return Double.NaN
        return a / b
    }

//===========================================================================================================//

    double getAvgPockets() {
        div pocketCount, proteinCount
    }

    double getAvgLigandAtoms() {
        div ligandRows.collect {it.atoms}.sum(0), ligandCount
    }

    double getAvgPocketVolume() {
        div pocketRows.collect { it.pocketVolume }.sum(0), pocketCount
    }
    double getAvgPocketVolumeTruePockets() {
        avg pocketRows.findAll { it.truePocket }, {PocketRow it -> it.pocketVolume }
    }

    double getAvgPocketSurfAtoms() {
        div pocketRows.collect { it.surfaceAtomCount }.sum(0), pocketCount
    }

    double getAvgPocketSurfAtomsTruePockets() {
        avg pocketRows.findAll { it.truePocket }, {PocketRow it -> it.surfaceAtomCount }
    }

    double getAvgPocketInnerPoints() {
        div pocketRows.collect { it.auxInfo.samplePoints }.sum(0), pocketCount
    }
    double getAvgPocketInnerPointsTruePockets() {
        avg pocketRows.findAll { it.truePocket }, {PocketRow it -> it.auxInfo.samplePoints }
    }

    double getAvgProteinAtoms() {
        div proteinRows.collect { it.protAtoms }.sum(0), proteinCount
    }

    double getAvgExposedAtoms() {
        div proteinRows.collect { it.exposedAtoms }.sum(0), proteinCount
    }

    double getAvgProteinConollyPoints() {
        avg proteinRows, {ProteinRow it -> it.sasPoints }
    }

    double getAvgLigCenterToProtDist() {
        avg ligandRows, {LigRow it -> it.centerToProtDist}
    }

    double getLigandCoverage() {
        div ligSASPointsCoveredCount, ligSASPointsCount
    }

    double getAvgClosestPocketDist() {
        avg ligandRows, { LigRow row -> row.closestPocketDist }
    }

    Map getStats() {
        def m = new LinkedHashMap() // keep insertion order

        m.PROTEINS = proteinCount
        m.POCKETS = pocketCount
        m.LIGANDS = ligandCount
        m.LIGANDS_IGNORED = ignoredLigandCount
        m.LIGANDS_SMALL = smallLigandCount
        m.LIGANDS_DISTANT = distantLigandCount

        if (pocketCount==0) pocketCount=1 // to avoid undefined division in calculations

        m.AVG_LIGAND_ATOMS = avgLigandAtoms
        m.AVG_PROT_ATOMS =  avgProteinAtoms
        m.AVG_PROT_EXPOSED_ATOMS = avgExposedAtoms
        m.AVG_PROT_SAS_POINTS =  avgProteinConollyPoints
        m.AVG_PROT_CONSERVATION = avg(proteinRows, {it -> it.avgConservation})
        m.AVG_PROT_BINDING_CONSERVATION = avg(proteinRows, {it -> it.avgBindingConservation})
        m.AVG_PROT_NON_BINDING_CONSERVATION = avg(proteinRows, {it -> it.avgNonBindingConservation})

        m.AVG_LIG_CENTER_TO_PROT_DIST = avgLigCenterToProtDist
        m.AVG_LIG_CLOSTES_POCKET_DIST = avgClosestPocketDist
        m.LIGAND_COVERAGE = ligandCoverage

        m.AVG_POCKETS = avgPockets
        m.AVG_POCKET_SURF_ATOMS = avgPocketSurfAtoms
        m.AVG_POCKET_SURF_ATOMS_TRUE_POCKETS = avgPocketSurfAtomsTruePockets
        m.AVG_POCKET_SAS_POINTS = avgPocketInnerPoints
        m.AVG_POCKET_SAS_POINTS_TRUE_POCKETS = avgPocketInnerPointsTruePockets
        m.AVG_POCKET_VOLUME =  avgPocketVolume
        m.AVG_POCKET_VOLUME_TRUE_POCKETS =  avgPocketVolumeTruePockets

        m.AVG_POCKET_CONSERVATION = avg pocketRows, { it.avgConservation }
        m.AVG_TRUE_POCKET_CONSERVATION = avg pocketRows.findAll { it.truePocket }, { it.avgConservation }
        m.AVG_FALSE_POCKET_CONSERVATION = avg pocketRows.findAll { !it.truePocket }, { it.avgConservation }

        m.AVG_TRUE_POCKET_PRANK_RANK = avg pocketRows.findAll { it.truePocket }, { it.newRank }
        m.AVG_FALSE_POCKET_PRANK_RANK = avg pocketRows.findAll { !it.truePocket }, { it.newRank }
        m.AVG_TRUE_POCKET_CONSERVATION_RANK = avg pocketRows.findAll { it.truePocket }, { it.conservationRank }
        m.AVG_FALSE_POCKET_CONSERVATION_RANK = avg pocketRows.findAll { !it.truePocket }, { it.conservationRank }
        m.AVG_TRUE_POCKET_COMBINED_RANK = avg pocketRows.findAll { it.truePocket }, { it.combinedRank }
        m.AVG_FALSE_POCKET_COMBINED_RANK = avg pocketRows.findAll { !it.truePocket }, { it.combinedRank }

        m.DCA_4_0 = calcDefaultCriteriumSuccessRate(0)
        m.DCA_4_1 = calcDefaultCriteriumSuccessRate(1)
        m.DCA_4_2 = calcDefaultCriteriumSuccessRate(2)
        m.DCA_4_4 = calcDefaultCriteriumSuccessRate(4)
        m.DCA_4_99 = calcDefaultCriteriumSuccessRate(99)

        // compare to getDefaultEvalCrtieria()
        m.DCC_4_0 = calcSuccRate(18,0)
        m.DCC_4_2 = calcSuccRate(18,2)
        m.DPA_1_0 = calcSuccRate(25,0)
        m.DPA_1_2 = calcSuccRate(25,2)
        m.DSA_3_0 = calcSuccRate(33,0)
        m.DSA_3_2 = calcSuccRate(33,2)

        m.DCA_4_0_NOMINAL = m.DCA_4_0 * m.LIGANDS

        return m
    }

//===========================================================================================================//

    String toSuccRatesCSV(List<Integer> tolerances) {
        return formatSuccRatesCSV(tolerances, calcSuccessRates(tolerances))
    }

    String getMiscStatsCSV() {

        stats.collect { "$it.key, ${fmt it.value}" }.join("\n")
    }

    String diffSuccRatesCSV(List<Integer> tolerances, Evaluation diffWith) {
        List<List<Double>> ours = calcSuccessRates(tolerances)
        List<List<Double>> theirs = diffWith.calcSuccessRates(tolerances)
        return formatSuccRatesCSV(tolerances, diffSuccRates(ours, theirs))
    }

    String formatSuccRatesCSV(List<Integer> tolerances, List<List<Double>> succRates) {

        StringBuilder str = new StringBuilder()
        str << "tolerances:," + tolerances.collect{"[$it]"}.join(",") + "\n"
        int i = 0;
        criteria.each {
            str << criteria[i].toString() + "," + succRates[i].collect{ formatPercent(it) }.join(",")
            str << "\n"
            i++
        }

        return str.toString()
    }

    String toLigandsCSV() {
        StringBuilder csv = new StringBuilder()
        csv <<  "file, #ligands, ligand, ligCode, atoms, dca4rank, closestPocketDist, centerToProteinDist \n"
        ligandRows.each { r ->
            csv << "$r.protName, $r.ligCount, $r.ligName, $r.ligCode, $r.atoms, $r.dca4rank, ${fmt r.closestPocketDist}, ${fmt r.centerToProtDist},   \n"
        }
        return csv.toString()
    }

    /**
     * @return print ranks for all criteria
     */
    String toRanksCSV() {
        StringBuilder csv = new StringBuilder()
        csv <<  "file, #ligands, ligand," + criteria.join(",") + "\n"
        ligandRows.each { row ->
            csv << "$row.protName, $row.ligCount, $row.ligName, " + row.ranks.join(",") + "\n"
        }
        return csv.toString()
    }

    String toProteinsCSV() {
        StringBuilder csv = new StringBuilder()

        csv <<  "name, #atoms, #proteinAtoms, #chains, chainNames, #ligands, #pockets, ligandNames, #ignoredLigands, ignoredLigNames, #smallLigands, smallLigNames, #distantLigands, distantLigNames\n"

        for (ProteinRow p in proteinRows) {
            csv << "$p.name,$p.atoms,$p.protAtoms,$p.chains,$p.chainNames,$p.ligands,$p.pockets,$p.ligNames,$p.ignoredLigands,$p.ignoredLigNames,$p.smallLigands,$p.smallLigNames,$p.distantLigands,$p.distantLigNames\n"
        }

        return csv.toString()
    }

    String toPocketsCSV() {
        StringBuilder csv = new StringBuilder()

        csv <<  "file, #ligands, #pockets, pocket, ligand, rank, score, newRank, newScore, samplePoints, rawNewScore, pocketVolume, surfaceAtoms  \n"

        for (PocketRow p in pocketRows) {
            csv << "$p.protName,$p.ligCount,$p.pocketCount,$p.pocketName,$p.ligName,"
            csv << "$p.rank,$p.score,$p.newRank,${fmt(p.newScore)},$p.auxInfo.samplePoints,${fmt(p.auxInfo.rawNewScore)},$p.pocketVolume,$p.surfaceAtomCount"
            csv << "\n"
        }

        return csv.toString()
    }

//===========================================================================================================//

    static class ProteinRow {
        String name
        int atoms
        int protAtoms
        int exposedAtoms
        int chains
        String chainNames
        int ligands
        int pockets
        String ligNames

        int ignoredLigands
        String ignoredLigNames

        int smallLigands
        String smallLigNames

        int distantLigands
        String distantLigNames

<<<<<<< HEAD
        int connollyPoints

        double avgConservation
        double avgBindingConservation
        double avgNonBindingConservation
=======
        int sasPoints
>>>>>>> c7439e70
    }

    static class LigRow {
        String protName
        String ligName
        String ligCode
        int ligCount
        int atoms = 0
        double closestPocketDist 
        double centerToProtDist
        int dca4rank = -1

        List<Integer> ranks // of identified pocket for given criterion (-1=not identified)
    }

    static class PocketRow {
        String protName
        int ligCount
        int pocketCount
        String pocketName
        double pocketVolume
        int surfaceAtomCount
        String ligName

        int rank
        double score
        double newRank
        double newScore

        int conservationRank
        int combinedRank

        Pocket.AuxInfo auxInfo

        double avgConservation

        boolean isTruePocket() {
            StringUtils.isNotEmpty(ligName)
        }
   }

}<|MERGE_RESOLUTION|>--- conflicted
+++ resolved
@@ -4,13 +4,9 @@
 import cz.siret.prank.domain.Pocket
 import cz.siret.prank.domain.PredictionPair
 import cz.siret.prank.domain.Protein
-<<<<<<< HEAD
 import cz.siret.prank.features.implementation.conservation.ConservationScore
 import cz.siret.prank.geom.Atoms
-=======
-import cz.siret.prank.geom.Atoms
 import cz.siret.prank.program.rendering.LabeledPoint
->>>>>>> c7439e70
 import cz.siret.prank.score.criteria.*
 import groovy.util.logging.Slf4j
 import org.apache.commons.lang3.StringUtils
@@ -521,15 +517,13 @@
         int distantLigands
         String distantLigNames
 
-<<<<<<< HEAD
         int connollyPoints
 
         double avgConservation
         double avgBindingConservation
         double avgNonBindingConservation
-=======
+
         int sasPoints
->>>>>>> c7439e70
     }
 
     static class LigRow {
