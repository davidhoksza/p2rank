package cz.siret.prank.program.routines

import cz.siret.prank.domain.LoaderParams
import groovy.util.logging.Slf4j
import cz.siret.prank.domain.Dataset
import cz.siret.prank.domain.PredictionPair
import cz.siret.prank.features.FeatureExtractor
import cz.siret.prank.program.params.Parametrized
import cz.siret.prank.program.rendering.PyMolRenderer
import cz.siret.prank.score.PocketRescorer
import cz.siret.prank.score.WekaSumRescorer
import cz.siret.prank.score.results.PredictionSummary
import cz.siret.prank.utils.ATimer
import cz.siret.prank.utils.WekaUtils
import cz.siret.prank.utils.Writable
import cz.siret.prank.utils.futils
import weka.classifiers.Classifier

@Slf4j
class PredictRoutine implements Parametrized, Writable {

    Dataset dataset
    String modelf
    String outdir

    boolean collectStats = false
    boolean produceVisualizations = params.visualizations
    boolean produceFilesystemOutput = true

    PredictRoutine(Dataset dataset, String modelf, String outdir) {
        this.dataset = dataset
        this.modelf = modelf
        this.outdir = outdir
    }

    static PredictRoutine createForInternalUse(Dataset dataset, String modelf) {
        PredictRoutine routine = new PredictRoutine(dataset, modelf, null)
        routine.produceFilesystemOutput = false
        routine.produceVisualizations = false
        return routine
    }


    Dataset.Result execute() {
        def timer = ATimer.start()

        write "predicting pockets for proteins from dataset [$dataset.name]"

        if (produceFilesystemOutput) {
            futils.mkdirs(outdir)
            futils.overwrite("$outdir/params.txt", params.toString())
            log.info "outdir: $outdir"
        }

        Classifier classifier = WekaUtils.loadClassifier(modelf)

        // try to make sure that classifer uses only one thread for each classification (we then parallelize dataset)
        String[] threadPropNames = ["numThreads","numExecutionSlots"]   // names used for num.threads property by different classifiers
        threadPropNames.each { name ->
            if (classifier.hasProperty(name))
                classifier."$name" = 1 // params.threads
        }

        String visDir = "$outdir/visualizations"
        if (produceVisualizations) {
            futils.mkdirs(visDir)
        }

        PredictResults stats = new PredictResults()
        FeatureExtractor extractor = FeatureExtractor.createFactory()

        if (!collectStats) {
            LoaderParams.ignoreLigandsSwitch = true
        }

        Dataset.Result result = dataset.processItems(params.parallel, new Dataset.Processor() {
            void processItem(Dataset.Item item) {

                PredictionPair pair = item.predictionPair
                PocketRescorer rescorer = new WekaSumRescorer(classifier, extractor)
                rescorer.reorderPockets(pair.prediction) // in this context reorderPockets() makes predictions

                if (produceVisualizations) {
                    new PyMolRenderer(visDir).visualizeHistograms(item, rescorer, pair)
                }

<<<<<<< HEAD
                if (produceFilesystemOutput) {
=======
                if (!params.output_only_stats) {
>>>>>>> d98d1b54
                    PredictionSummary psum = new PredictionSummary(pair.prediction)
                    String outf = "$outdir/${item.label}_predictions.csv"
                    futils.overwrite(outf, psum.toCSV().toString())
                }

                if (collectStats) {  // expects dataset with liganated proteins
                    stats.predictionsEval.addPrediction(pair, pair.prediction.reorderedPockets)
                    synchronized (stats.classifierStats) {
                        stats.classifierStats.addAll(rescorer.stats)
                    }
                }

                item.cachedPair = null
            }
        })

        if (collectStats) {
            String modelLabel = classifier.class.simpleName + " ($modelf)"
            stats.logAndStore(outdir, modelLabel)
            stats.logMainResults(outdir, modelLabel)
        }

        write "predicting pockets finished in $timer.formatted"

        if (produceFilesystemOutput) {
            write "results saved to directory [${futils.absPath(outdir)}]"
        }


        return result
    }

}<|MERGE_RESOLUTION|>--- conflicted
+++ resolved
@@ -84,11 +84,7 @@
                     new PyMolRenderer(visDir).visualizeHistograms(item, rescorer, pair)
                 }
 
-<<<<<<< HEAD
                 if (produceFilesystemOutput) {
-=======
-                if (!params.output_only_stats) {
->>>>>>> d98d1b54
                     PredictionSummary psum = new PredictionSummary(pair.prediction)
                     String outf = "$outdir/${item.label}_predictions.csv"
                     futils.overwrite(outf, psum.toCSV().toString())
