--- conflicted
+++ resolved
@@ -4,9 +4,7 @@
 import cz.siret.prank.features.api.ProcessedItemContext;
 import cz.siret.prank.program.params.Params;
 
-import java.io.File;
 import java.nio.file.Path;
-import java.util.function.Function;
 
 /**
  * Facade for making predictions with P2RANK algorithm.
@@ -54,16 +52,11 @@
      * Run prediction on a single file in memory. No filesystem output is produced.
      *
      * @param proteinFile path to PDB file
-     * @param conservationForChain maps chainId to conservation file. May be null.
      * @return prediction object containing structure, predicted pockets and labeled points
      */
-<<<<<<< HEAD
-    Prediction predict(Path proteinFile, Function<String, File> conservationForChain);
-=======
     public Prediction predict(Path proteinFile) {
         return predict(proteinFile, null);
     }
->>>>>>> d95befad
 
     /**
      * Run prediction on a single file and write results to the filesystem to outDir.
@@ -71,15 +64,10 @@
      * (beware of getParams().visualizations setting)
      *
      * @param proteinFile path to PDB file
-     * @param conservationForChain maps chainId to conservation file. May be null.
      * @return prediction object containing structure, predicted pockets and labeled points
      */
-<<<<<<< HEAD
-    Prediction runPrediction(Path proteinFile, Function<String, File> conservationForChain, Path outDir);
-=======
     public Prediction runPrediction(Path proteinFile, Path outDir) {
         return runPrediction(proteinFile, outDir, null);
     }
->>>>>>> d95befad
 
 }