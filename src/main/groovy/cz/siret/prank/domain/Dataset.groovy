package cz.siret.prank.domain

import cz.siret.prank.domain.loaders.ConcavityLoader
import cz.siret.prank.domain.loaders.FPockeLoader
import cz.siret.prank.domain.loaders.PredictionLoader
import cz.siret.prank.domain.loaders.SiteHoundLoader
import cz.siret.prank.program.PrankException
import cz.siret.prank.program.ThreadPoolFactory
import cz.siret.prank.program.params.Parametrized
import cz.siret.prank.utils.Futils
import cz.siret.prank.utils.StrUtils
import groovy.util.logging.Slf4j
import groovyx.gpars.GParsPool

import java.nio.file.Path
import java.nio.file.Paths
import java.util.concurrent.atomic.AtomicInteger

/**
 * Represents a dataset of protein files (or file pairs for PRANK rescoring: prediction file and liganated protein)
 */
@Slf4j
class Dataset implements Parametrized {

    /**
     * Contains file names, (optionally) ligand codes and cached structures.
     */
    class Item {
        String proteinFile  // liganated/unliganated protein for predictions
        String pocketPredictionFile //may be null
        Set<String> ligandNames

        String label

        PredictionPair cachedPair

        Item(String proteinFile, String pocketPredictionFile, Set<String> ligandNames) {
            this.proteinFile = proteinFile
            this.pocketPredictionFile = pocketPredictionFile
            this.ligandNames = ligandNames

            this.label = Futils.shortName( pocketPredictionFile ?: proteinFile )
        }

        Prediction getPrediction() {
            // when running 'prank rescore' on a dataset with one column prediction is in proteinFile
            String file = pocketPredictionFile ?: proteinFile
            return getLoader(this).loadPredictionWithoutProtein(file)
        }

        PredictionPair getPredictionPair() {
            if (cached) {
                if (cachedPair==null) {
                    cachedPair = loadPredictionPair()
                    log.info "caching structures in dataset item [$label]"
                }
                return cachedPair
            } else {
                return loadPredictionPair()
            }
        }

        // for one column datasets
        Protein getProtein() {
            getPredictionPair().liganatedProtein
        }

        PredictionPair loadPredictionPair() {
            PredictionPair pair = getLoader(this).loadPredictionPair(proteinFile, pocketPredictionFile)
            Path parentDir = Paths.get(Futils.absPath(proteinFile)).parent
            String pdbBaseName = Futils.removeExtention(Futils.shortName(proteinFile))
            // TODO: Rewrite when better parsing of dataset file is finished.

<<<<<<< HEAD
            if (params.atom_table_features.any{s->s.contains("conservation")} || params.load_conservation) {
=======
            if (params.extra_features.any{s->s.contains("conservation")}) {
>>>>>>> 46860937
                pair.liganatedProtein.setConservationPathForChain({ String chainId ->
                    parentDir.resolve(pdbBaseName + chainId + ".scores").toFile()
                })
                if (params.load_conservation) {
                    pair.liganatedProtein.loadConservationScores()
                }
            }
            return pair
        }

    }


    static final class Fold {
        int num
        Dataset trainset
        Dataset evalset
        Fold(int num, Dataset trainset, Dataset evalset) {
            this.num = num
            this.trainset = trainset
            this.evalset = evalset
        }
    }

    interface Processor {

        abstract void processItem(Dataset.Item item)
    }

    /**
     * summary of a dataset processing run
     */
    static class Result {
        List<Dataset.Item> errorItems = Collections.synchronizedList(new ArrayList<Item>())

        boolean hasErrors() {
            errorItems.size() > 0
        }

        int getErrorCount() {
            errorItems.size()
        }
    }


//===========================================================================================================//

    String name
    String dir
    Map<String, String> attributes = new HashMap<>()
    List<Item> items = new ArrayList<>()
    boolean cached = false

    /** if dataset contains pairs of liganated protein files and pocket prediction files */
    boolean hasPairs = false

    /** dataset contains only list of pocket prediction files to rescore */
    boolean isForRescoring() {
        return !hasPairs
    }

    void setHasPairs(boolean hasPairs) {
        this.hasPairs = hasPairs
    }
//===========================================================================================================//

    Dataset withCache(boolean c = true) {
        cached = c
        return this
    }

    String getLabel() {
        Futils.removeExtention(name)
    }

    int getSize() {
        items.size()
    }

    /**
     * clear cached properties of cached proteins
     */
    void clearSecondaryCaches() {
        items.each {
            if (it.cachedPair!=null) {
                it.cachedPair.prediction.protein.clearCachedSurfaces()
                it.cachedPair.liganatedProtein.clearCachedSurfaces()
            }
        }
    }

    /**
     * clear cached structures
     */
    void clearPrimaryCaches() {
        items.each { it.cachedPair = null }
    }

    boolean checkFilesExist() {
        boolean ok = true
        items.each {
            if (hasPairs) {
                if (!Futils.exists(it.pocketPredictionFile)) {
                    log.error "prediction file doesn't exist: $it.pocketPredictionFile"
                    ok = false
                }
            }

            if (!Futils.exists(it.proteinFile)) {
                log.error "protein file doesn't exist: $it.proteinFile"
                ok = false
            }
        }
        return ok
    }

    /**
     * Process all dataset items with provided processor.
     */
    Result processItems(final Processor processor) {
        return processItems(params.parallel, processor)
    }

    /**
     * Process all dataset items with provided processor.
     */
    Result processItems(boolean parallel, final Processor processor) {

        log.trace "ITEMS: " + StrUtils.toStr(items)

        Result result = new Result()

        if (parallel) {
            int nt = ThreadPoolFactory.pool.poolSize
            log.info "processing dataset [$name] using $nt threads"

            AtomicInteger counter = new AtomicInteger(1);

            GParsPool.withExistingPool(ThreadPoolFactory.pool) {
                items.eachParallel { Item item ->
                    int num = counter.getAndAdd(1)
                    processItem(item, num, processor, result)
                }
            }

        } else {
            log.info "processing dataset [$name] using 1 thread"

            int counter = 1
            items.each { Item item ->
                processItem(item, counter++, processor, result)
            }
        }

        return result
    }

    private void processItem(Item item, int num, Processor processor, Result result) {

        String msg = "processing [$item.label] ($num/$size)"
        log.info (
           "\n------------------------------------------------------------------------------------------------------------------------"
         + "\n$msg"
         + "\n------------------------------------------------------------------------------------------------------------------------"
        )
        System.out.println(msg)

        try {

            processor.processItem(item)

        } catch (Exception e) {
            String emsg = "error processing dataset item [$item.label] \n ${e.toString()}"
            log.error(emsg, e)
            result.errorItems.add(item)

            if (params.fail_fast) {
                throw new PrankException(emsg, e)
            }
        }

    }

    private PredictionLoader getLoader(Item item) {
        return getLoader(attributes.get("METHOD"), item)
    }

    private PredictionLoader getLoader(String method, Item item) {
        PredictionLoader res
        switch (method) {
            case "fpocket":
                res = new FPockeLoader()
                break
            case "concavity":
                res = new ConcavityLoader()
                break
            case "sitehound":
                res = new SiteHoundLoader()
                break
            default:
                res = new FPockeLoader()
                //throw new Exception("invalid method: $method")
        }

        if (res!=null) {
            res.loaderParams.ligandsSeparatedByTER = (attributes.get("LIGANDS_SEPARATED_BY_TER") == "true")  // for bench11 dataset
            res.loaderParams.relevantLigandsDefined = (attributes.get("LIGAND_CODES") == "true")
            res.loaderParams.relevantLigandNames = item.ligandNames
        }

        return res
    }

    public Dataset randomSubset(int subsetSize, long seed) {
        if (subsetSize >= this.size) {
            return this
        }

        List<Item> shuffledItems = new ArrayList<>(items)
        Collections.shuffle(shuffledItems, new Random(seed))

        return createSubset( shuffledItems.subList(0, subsetSize), this.name + " (random subset of size $subsetSize)" )
    }

    List<Fold> sampleFolds(int k, long seed) {
        if (size < k)
            throw new PrankException("There is less dataset items than folds! ($k < $size)")

        List<Item> shuffledItems = new ArrayList<>(items)
        Collections.shuffle(shuffledItems, new Random(seed))

        // split to subsets
        List<Item>[] subsets = new List<Item>[k]
        for (int i=0; i<k; i++)
            subsets[i] = new ArrayList<Item>()
        for (int i=0; i!=items.size(); ++i)
            subsets[i % k].add( shuffledItems[i] )

        // create folds
        List<Fold> folds = new ArrayList<>(k)
        for (int i=0; i!=k; ++i) {
            Dataset evalset = createSubset(subsets[i], "${name}_fold.${k}.${i}_eval")
            Dataset trainset = createSubset( shuffledItems - subsets[i], "${name}_fold.${k}.${i}_train" )
            folds.add(new Fold(i+1, trainset, evalset))
        }

        return folds
    }

    /**
     * create dataset view from subset of items
     */
    private Dataset createSubset(List<Item> items, String name) {
        Dataset res = new Dataset()
        res.items = items
        res.name = name
        res.dir = this.dir
        res.attributes = this.attributes
        res.cached = this.cached
        res.hasPairs = this.hasPairs

        return res
    }

    public static Dataset createSingleFileDataset(String pdbFile) {
        Dataset res = new Dataset()
        res.hasPairs = false
        res.dir = Futils.dir(pdbFile)
        res.name = Futils.shortName(pdbFile)
        res.items.add(res.newItem(pdbFile, pdbFile, null))

        return res
    }

    public boolean hasLigandCodes() {
        return ("true" == attributes.get("LIGAND_CODES"))
    }

    /**
     * file format:
     * <pre>
     * {@code
     *
     * # comment .. global dataset attributes start line with "PARAM."
     * PARAM.METHOD=fpocket/concavity
     *
     * # uncomment if ligands are separated with TER record:
     *  PARAM.LIGANDS_SEPARATED_BY_TER=true
     *
     * # relative paths
     * xxx/pocket-prediction-output1.pdb  liganateded-protein-file1.pdb
     * xxx/pocket-prediction-output1.pdb  liganateded-protein-file2.pdb
     *
     * }
     * </pre>
     * @param fname
     * @return
     */
    static Dataset loadFromFile(String fname, boolean pairDataset = false) {
        File file = new File(fname)

        if (!file.exists()) {
            throw new PrankException("cannot find dataset file [$file.name]")
        }

        log.info "loading dataset [$file.absolutePath]"

        Dataset dataSet = new Dataset()

        String dir = file.parent
        dataSet.dir = dir
        dataSet.name = file.name
        dataSet.hasPairs = pairDataset

        for (String line in file.readLines()) {
            line = line.trim()
            if (line.startsWith("#") || line.isEmpty()) {
                // ignore comments and empty lines
            } else if (line.startsWith("PARAM.")) {
                String paramName = line.substring(line.indexOf('.') + 1, line.indexOf('=')).trim()
                String paramValue = line.substring(line.indexOf('=') + 1).trim()
                dataSet.attributes.put(paramName, paramValue)
            } else {
                String protf = null
                String predf = null
                Set<String> ligandCodes = null

                def cols = line.split() // split on whitespace

                //TODO: refactor messy dataset loading

                int file_cols = cols.length
                if (dataSet.hasLigandCodes()) {    // column with ligand codes is always last
                    file_cols -= 1
                    def lcodes = cols[cols.length - 1]
                    ligandCodes = StrUtils.split(lcodes, ",").toSet()
                }

                if (file_cols >= 2) {
                    predf = dir + "/" + cols[0]
                    protf = dir + "/" + cols[1]

                    dataSet.hasPairs = true
                } else {
                    predf = null
                    protf = dir + "/" + cols[0]
                }

                dataSet.items.add(dataSet.newItem(protf, predf, ligandCodes))
            }
        }

        if (!dataSet.checkFilesExist()) {
            throw new PrankException("dataset contains invalid files")
        }

        return dataSet
    }

    Item newItem(String ligf, String predf, Set<String> ligandCodes) {
        return new Item(ligf, predf, ligandCodes)
    }

}<|MERGE_RESOLUTION|>--- conflicted
+++ resolved
@@ -71,11 +71,7 @@
             String pdbBaseName = Futils.removeExtention(Futils.shortName(proteinFile))
             // TODO: Rewrite when better parsing of dataset file is finished.
 
-<<<<<<< HEAD
-            if (params.atom_table_features.any{s->s.contains("conservation")} || params.load_conservation) {
-=======
-            if (params.extra_features.any{s->s.contains("conservation")}) {
->>>>>>> 46860937
+            if (params.extra_features.any{s->s.contains("conservation")} || params.load_conservation) {
                 pair.liganatedProtein.setConservationPathForChain({ String chainId ->
                     parentDir.resolve(pdbBaseName + chainId + ".scores").toFile()
                 })
