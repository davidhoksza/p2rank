package cz.siret.prank.domain

import com.google.common.base.CharMatcher
import com.google.common.base.Splitter
import cz.siret.prank.domain.labeling.BinaryLabeling
import cz.siret.prank.domain.labeling.ResidueLabeler
import cz.siret.prank.domain.loaders.pockets.ConcavityLoader
import cz.siret.prank.domain.loaders.pockets.DeepSiteLoader
import cz.siret.prank.domain.loaders.pockets.FPocketLoader
import cz.siret.prank.domain.loaders.pockets.LiseLoader
import cz.siret.prank.domain.loaders.pockets.MetaPocket2Loader
import cz.siret.prank.domain.loaders.pockets.P2RankLoader
import cz.siret.prank.domain.loaders.pockets.PredictionLoader
import cz.siret.prank.domain.loaders.pockets.SiteHoundLoader
import cz.siret.prank.features.api.ProcessedItemContext
import cz.siret.prank.program.PrankException
import cz.siret.prank.program.ThreadPoolFactory
import cz.siret.prank.program.params.Parametrized
import cz.siret.prank.utils.Futils
import cz.siret.prank.utils.Sutils
import groovy.util.logging.Slf4j

import javax.annotation.Nullable
import java.util.concurrent.Callable
import java.util.concurrent.ExecutorService
import java.util.concurrent.Executors

/**
 * Dataset represents a list of items (usually proteins) to be processed by the program.
 * Multi-column format with declared variable header allows to specify complementary data.
 *
 * see distro/test_data/readme.txt for dataset format specification
 */
@Slf4j
class Dataset implements Parametrized {

    static final Splitter SPLITTER = Splitter.on(CharMatcher.whitespace()).trimResults().omitEmptyStrings()

    /*
     * dataset parameter names
     * Dataset parameters can be defined in dataset file as PARAM.<PARAM_NAME>=<value>
     */
    static final String PARAM_PREDICTION_METHOD = "PREDICTION_METHOD"
    static final String PARAM_LIGANDS_SEPARATED_BY_TER = "LIGANDS_SEPARATED_BY_TER"
    static final String PARAM_RESIDUE_LABELING_FORMAT = "RESIDUE_LABELING_FORMAT"
    static final String PARAM_RESIDUE_LABELING_FILE = "RESIDUE_LABELING_FILE"

    /*
     * dataset column names
     */
    static final String COLUMN_PROTEIN = "protein"
    static final String COLUMN_PREDICTION = "prediction"
    static final String COLUMN_LIGAND_CODES = "ligand_codes"
    static final String COLUMN_CONSERVATION_FILES_PATTERN = "conservation_files_pattern"
    static final String COLUMN_CHAINS = "chains"

    static final List<String> DEFAULT_HEADER = [ COLUMN_PROTEIN ]


<<<<<<< HEAD
=======
    /**
     * Contains file names, (optionally) ligand codes and cached structures.
     */
    class Item {
        Map<String, String> columnValues
        String proteinFile  // liganated/unliganated protein for predictions
        String pocketPredictionFile // nullable

        String label
        PredictionPair cachedPair

        private Item(String proteinFile, String predictionFile, Map<String, String> columnValues) {
            this.columnValues = columnValues
            this.proteinFile = proteinFile
            this.pocketPredictionFile = predictionFile
            this.label = Futils.shortName( pocketPredictionFile ?: proteinFile )
        }

        Prediction getPrediction() {
            // when running 'prank rescore' on a dataset with one column prediction is in proteinFile
            String file = pocketPredictionFile ?: proteinFile
            return getLoader(this).loadPredictionWithoutProtein(file)
        }

        PredictionPair getPredictionPair() {
            if (cached) {
                if (cachedPair==null) {
                    cachedPair = loadPredictionPair()
                    log.info "caching structures in dataset item [$label]"
                }
                return cachedPair
            } else {
                return loadPredictionPair()
            }
        }

        // for one column datasets
        Protein getProtein() {
            getPredictionPair().queryProtein
        }

        PredictionPair loadPredictionPair() {
            getLoader(this).loadPredictionPair(proteinFile, pocketPredictionFile, getContext())
        }

        /**
         * explicitely specified ligand codes
         * @return null if column is not defined
         */
        Set<String> getLigandCodes() {
            if (!columnValues.containsKey(COLUMN_LIGAND_CODES)) {
                null
            } else {
                Splitter.on(",").split(columnValues[COLUMN_LIGAND_CODES]).toList()
            }
        }

        ProcessedItemContext getContext() {
            new ProcessedItemContext(columnValues)
        }
    }

    Item createNewItem(String proteinFile, String predictionFile, Map<String, String> columnValues) {
        return new Item(proteinFile, predictionFile, columnValues)
    }

    Item createNewItem(Map<String, String> columnValues) {
        String proteinFile = dir + "/" + columnValues.get(COLUMN_PROTEIN)    // bug!dir==null
        String predictionFile = null
        if (header.contains(COLUMN_PREDICTION)) {
            predictionFile = dir + "/" + columnValues.get(COLUMN_PREDICTION)
        }

        return createNewItem(proteinFile, predictionFile, columnValues)
    }

//===========================================================================================================//

    static final class Fold {
        int num
        Dataset trainset
        Dataset evalset
        Fold(int num, Dataset trainset, Dataset evalset) {
            this.num = num
            this.trainset = trainset
            this.evalset = evalset
        }
    }

    interface Processor {

        abstract void processItem(Item item)
    }

    /**
     * summary of a dataset processing run
     */
    static class Result {
        List<Item> errorItems = Collections.synchronizedList(new ArrayList<Item>())

        boolean hasErrors() {
            errorItems.size() > 0
        }

        int getErrorCount() {
            errorItems.size()
        }
    }

>>>>>>> e92982f7
//===========================================================================================================//

    String name
    String dir
    Map<String, String> attributes = new HashMap<>()
    List<String> header = DEFAULT_HEADER
    List<Item> items = new ArrayList<>()
    boolean cached = false

    private ResidueLabeler residueLabeler

//===========================================================================================================//

    Dataset withCache(boolean c = true) {
        cached = c
        return this
    }

    String getLabel() {
        Futils.removeExtension(name)
    }

    int getSize() {
        items.size()
    }

    /**
     * clear cached properties of cached proteins
     * (clears generated surfaces and secondary data calculated by feature implementations)
     */
    void clearSecondaryCaches() {
        items.each {
            if (it.cachedPair!=null) {
                it.cachedPair.prediction.protein.clearSecondaryData()
                it.cachedPair.protein.clearSecondaryData()
            }
        }
    }

    /**
     * clear cached structures
     */
    void clearPrimaryCaches() {
        items.each { it.cachedPair = null }
    }

    boolean checkFilesExist() {
        boolean ok = true
        items.each {
            if (header.contains(COLUMN_PREDICTION)) {
                if (!Futils.exists(it.pocketPredictionFile)) {
                    log.error "prediction file doesn't exist: $it.pocketPredictionFile"
                    ok = false
                }
            }
            if (header.contains(COLUMN_PROTEIN)) {
                if (!Futils.exists(it.proteinFile)) {
                    log.error "protein file doesn't exist: $it.proteinFile"
                    ok = false
                }
            }

        }
        return ok
    }

    /**
     * Process all dataset items with provided processor.
     */
    Result processItems(final Processor processor) {
        return processItems(params.parallel, processor)
    }

    Result processItems(final Closure processor) {
        return processItems(new Processor() {
            @Override
            void processItem(Item item) {
                processor.call(item)
            }
        })
    }

    /**
     * Process all dataset items with provided processor.
     */
    Result processItems(boolean parallel, final Processor processor) {

        log.trace "ITEMS: " + Sutils.toStr(items)

        Result result = new Result()

        if (parallel) {
            int nt = ThreadPoolFactory.pool.poolSize
            log.info "processing dataset [$name] using $nt threads"

//            AtomicInteger counter = new AtomicInteger(1);
//            GParsPool.withExistingPool(ThreadPoolFactory.pool) {
//                items.eachParallel { Item item ->
//                    int num = counter.getAndAdd(1)
//                    processItem(item, num, processor, result)
//                }
//            }

            ExecutorService executor = Executors.newFixedThreadPool(params.threads)
            List<Callable> tasks = new ArrayList<>()
            items.eachWithIndex { Item item, int idx ->
                int num = idx + 1
                tasks.add(new Callable() {
                    @Override
                    Object call() throws Exception {
                        processItem(item, num, processor, result)
                    }
                })
            }
            executor.invokeAll(tasks)
            executor.shutdownNow()

        } else {
            log.info "processing dataset [$name] using 1 thread"

            int counter = 1
            items.each { Item item ->
                processItem(item, counter++, processor, result)
            }
        }

        return result
    }

    private void processItem(Item item, int num, Processor processor, Result result) {

        String msg = "processing [$item.label] ($num/$size)"
        log.info (
           "\n------------------------------------------------------------------------------------------------------------------------"
         + "\n$msg"
         + "\n------------------------------------------------------------------------------------------------------------------------"
        )
        System.out.println(msg)

        try {

            processor.processItem(item)

        } catch (Exception e) {
            String emsg = "error processing dataset item [$item.label]"
            log.error(emsg, e)
            result.errorItems.add(item)

            if (params.fail_fast) {
                throw new PrankException(emsg, e)
            }
        }

    }

    private PredictionLoader getLoader(Item item) {
        return getLoader(attributes.get(PARAM_PREDICTION_METHOD), item)
    }

    private PredictionLoader getLoader(String method, Item item) {
        PredictionLoader res
        switch (method) {
            case "fpocket":
                res = new FPocketLoader()
                break
            case "concavity":
                res = new ConcavityLoader()
                break
            case "sitehound":
                res = new SiteHoundLoader()
                break
            case "lise":
                res = new LiseLoader()
                break
            case "deepsite":
                res = new DeepSiteLoader()
                break
            case "metapocket2":
                res = new MetaPocket2Loader()
                break
            case "p2rank":
                res = new P2RankLoader()
                break
            default:
                res = new FPocketLoader() // TODO: throw exception here, should not be run on prank predict
                //throw new Exception("Unknown prediction method defined in dataset: $method")
        }

        if (res!=null) {
            res.loaderParams.ligandsSeparatedByTER = (attributes.get(PARAM_LIGANDS_SEPARATED_BY_TER) == "true")  // for bench11 dataset
            res.loaderParams.relevantLigandsDefined = hasLigandCodes()
            res.loaderParams.relevantLigandNames = item.getLigandCodes()
            res.loaderParams.load_conservation_paths = (params.extra_features.any{s->s.contains("conservation")} || params.load_conservation)
            res.loaderParams.load_conservation = params.load_conservation
            res.loaderParams.conservation_origin = params.conservation_origin
        }

        return res
    }

    public Dataset randomSubset(int subsetSize, long seed) {
        if (subsetSize >= this.size) {
            return this
        }

        List<Item> shuffledItems = new ArrayList<>(items)
        Collections.shuffle(shuffledItems, new Random(seed))

        return createSubset( shuffledItems.subList(0, subsetSize), this.name + " (random subset of size $subsetSize)" )
    }

    List<Fold> sampleFolds(int k, long seed) {
        if (size < k)
            throw new PrankException("There is less dataset items than folds! ($k < $size)")

        List<Item> shuffledItems = new ArrayList<>(items)
        Collections.shuffle(shuffledItems, new Random(seed))

        // split to subsets
        List<Item>[] subsets = new List<Item>[k]
        for (int i=0; i<k; i++)
            subsets[i] = new ArrayList<Item>()
        for (int i=0; i!=items.size(); ++i)
            subsets[i % k].add( shuffledItems[i] )

        // create folds
        List<Fold> folds = new ArrayList<>(k)
        for (int i=0; i!=k; ++i) {
            Dataset evalset = createSubset(subsets[i], "${name}_fold.${k}.${i}_eval")
            Dataset trainset = createSubset( shuffledItems - subsets[i], "${name}_fold.${k}.${i}_train" )
            folds.add(new Fold(i+1, trainset, evalset))
        }

        return folds
    }

    /**
     * create dataset view from subset of items
     */
    private Dataset createSubset(List<Item> items, String name) {
        Dataset res = new Dataset(name, this.dir)
        res.items = items
        res.attributes = this.attributes
        res.cached = this.cached
        res.header = this.header

        return res
    }

    /**
     * @param pdbFile corresponds to protein column in the dataset (but with absolute path)
     * @param itemContext allows to specify additional columns May be null.
     * @return
     */
    public static Dataset createSingleFileDataset(String pdbFile, ProcessedItemContext itemContext) {
        Dataset ds = new Dataset(Futils.shortName(pdbFile), Futils.dir(pdbFile))

        Map<String, String> columnValues = new HashMap<>()
        //columnValues.put(COLUMN_PROTEIN, pdbFile)
        //columnValues.put(COLUMN_PREDICTION, pdbFile)

        if (itemContext!=null) {
            columnValues.putAll(itemContext.datsetColumnValues)
        }
        
        ds.items.add(ds.createNewItem(pdbFile, null, columnValues))

        return ds
    }

    /**
     * @param pdbFile corresponds to protein column in the dataset (but with absolute path)
     * @return
     */
    public static Dataset createSingleFileDataset(String pdbFile) {
        createSingleFileDataset(pdbFile, null)
    }

    /**
     * @return true if valid ligands are defined explicitely in the dataset (ligand_codes column)
     */
    public boolean hasLigandCodes() {
        return header.contains(COLUMN_LIGAND_CODES)
    }

    /**
     * @return true if residue lbeling is defined a as a part of th dataset
     */
    boolean hasResidueLabeling() {
        return attributes.containsKey(PARAM_RESIDUE_LABELING_FORMAT)
    }

    /**
     * @return true if predicted residue labeling is defined a as a part of the dataset
     */
    boolean hasPredictedResidueLabeling() {
        return attributes.containsKey(PARAM_PREDICTION_METHOD)
    }

    /**
     * Load residue labeling based on PARAM_RESIDUE_LABELING_FORMAT and PARAM_RESIDUE_LABELING_FILE attributes defined in the dataset
     */
    @Nullable
    ResidueLabeler getResidueLabeler() {
        if (residueLabeler == null && hasResidueLabeling()) {
            String labelingFile = dir + "/" + attributes.get(PARAM_RESIDUE_LABELING_FILE)
            residueLabeler = ResidueLabeler.loadFromFile(attributes.get(PARAM_RESIDUE_LABELING_FORMAT), labelingFile)
        }
        return  residueLabeler
    }

    @Nullable
    ResidueLabeler<Boolean> getBinaryResidueLabeler() {
        ResidueLabeler labeler = getResidueLabeler()
        if (!labeler.binary) {
            throw new PrankException("Dataset residue labeling is not binary!")
        }
        return (ResidueLabeler<Boolean>) labeler
    }

    Dataset(String name, String dir) {
        this.name = name
        this.dir = dir  ?: "."  // safeguard for github#7
    }

     /**
     * file format:
     * <pre>
     * {@code
     *
     * # comment .. global dataset attributes start line with "PARAM."
     * PARAM.METHOD=fpocket/concavity
     *
     * # uncomment if ligands are separated with TER record:
     *  PARAM.LIGANDS_SEPARATED_BY_TER=true
     *
     * # relative paths
     * xxx/pocket-prediction-output1.pdb  liganateded-protein-file1.pdb
     * xxx/pocket-prediction-output1.pdb  liganateded-protein-file2.pdb
     *
     * }
     * </pre>
     * @param fname
     * @return
     */
    static Dataset loadFromFile(String fname) {
        File file = new File(fname)

        if (!file.exists()) {
            throw new PrankException("cannot find dataset file [$file.name]")
        }

        log.info "loading dataset [$file.absolutePath]"

        String dir = file.parent ?: "." // fix for bug github#7
        Dataset dataset = new Dataset(file.name, dir)

        for (String line in file.readLines()) {
            line = line.trim()
            if (line.startsWith("#") || line.isEmpty()) {
                // ignore comments and empty lines
            } else if (line.startsWith("PARAM.")) {
                String paramName = line.substring(line.indexOf('.') + 1, line.indexOf('=')).trim()
                String paramValue = line.substring(line.indexOf('=') + 1).trim()
                dataset.attributes.put(paramName, paramValue)
            } else if (line.startsWith("HEADER:")) {
                dataset.header = parseHeader(line)
            } else {
                dataset.items.add(dataset.parseItem(line))
            }
        }
        
        log.debug("dataset header: {}", dataset.header)

        if (!dataset.checkFilesExist()) {
            throw new PrankException("dataset contains invalid files")
        }

        return dataset
    }

    private Item parseItem(String line) {
        List<String> cols = SPLITTER.splitToList(line)
        Map<String, String> colValues = new HashMap<>()
        header.eachWithIndex { String col, int i ->
            if (col == COLUMN_CONSERVATION_FILES_PATTERN && !cols[i].contains("%chainID%")) {
                throw new PrankException("invalid conservation files pattern." + cols[i] + "does " +
                        "not contain %chainID% substring.")
            }
            colValues.put(col, cols[i])
        }
        return createNewItem(colValues)
    }

    static List<String> parseHeader(String line) {
        SPLITTER.splitToList(line).tail()
    }


    static Dataset createJoined(List<Dataset> datasets) {
        assert datasets!=null && !datasets.empty
        
        if (datasets.size()==1) {
            return datasets[0]
        }

        String name = (datasets*.name).join('+')
        Dataset res = new Dataset(name, '--joined--')
        res.header = datasets[0].header

        for (Dataset d : datasets) {
            res.items.addAll(d.items)
        }

        return res
    }

//===========================================================================================================//

    /**
     * Contains file names, (optionally) ligand codes and cached structures.
     */
    class Item {
        /**
         * origin dataset (points to original loaded dataset when dataset is split to folds)
         */
        Dataset dataset
        Map<String, String> columnValues
        String proteinFile  // liganated/unliganated protein for predictions
        @Nullable String pocketPredictionFile // nullable

        String label
        PredictionPair cachedPair

        private Item(Dataset dataset, String proteinFile, String predictionFile, Map<String, String> columnValues) {
            this.dataset = dataset
            this.columnValues = columnValues
            this.proteinFile = proteinFile
            this.pocketPredictionFile = predictionFile
            this.label = Futils.shortName( pocketPredictionFile ?: proteinFile )
        }

        Prediction getPrediction() {
            // when running 'prank rescore' on a dataset with one column prediction is in proteinFile
            String file = pocketPredictionFile ?: proteinFile
            return getLoader(this).loadPredictionWithoutProtein(file)
        }

        PredictionPair getPredictionPair() {
            if (cached) {
                if (cachedPair==null) {
                    cachedPair = loadPredictionPair()
                    log.info "caching structures in dataset item [$label]"
                }
                return cachedPair
            } else {
                return loadPredictionPair()
            }
        }

        // for one column datasets
        Protein getProtein() {
            getPredictionPair().protein
        }

        PredictionPair loadPredictionPair() {
            getLoader(this).loadPredictionPair(proteinFile, pocketPredictionFile, getContext())
        }

        /**
         * explicitely specified ligand codes
         * @return null if column is not defined
         */
        Set<String> getLigandCodes() {
            if (!columnValues.containsKey(COLUMN_LIGAND_CODES)) {
                null
            } else {
                Splitter.on(",").split(columnValues[COLUMN_LIGAND_CODES]).toSet()
            }
        }

        /**
         * explicitely specified chain codes
         * @return null if column is not defined
         */
        List<String> getChains() {
            if (!columnValues.containsKey(COLUMN_CHAINS)) {
                null
            } else {
                Splitter.on(",").split(columnValues[COLUMN_CHAINS]).asList()
            }
        }

        /**
         * @return binary residue labeling that is defined in the dataset
         */
        @Nullable
        BinaryLabeling getDefinedBinaryLabeling() {
            if (dataset.hasResidueLabeling()) {
                return dataset.binaryResidueLabeler.getBinaryLabeling(protein.residues, protein)
            }
            return null
        }

        ProcessedItemContext getContext() {
            new ProcessedItemContext(this, columnValues)
        }
    }

    Item createNewItem(String proteinFile, String predictionFile, Map<String, String> columnValues) {
        return new Item(this, proteinFile, predictionFile, columnValues)
    }

    Item createNewItem(Map<String, String> columnValues) {
        String proteinFile = dir + "/" + columnValues.get(COLUMN_PROTEIN)
        String predictionFile = null
        if (header.contains(COLUMN_PREDICTION)) {
            predictionFile = dir + "/" + columnValues.get(COLUMN_PREDICTION)
        }

        return createNewItem(proteinFile, predictionFile, columnValues)
    }

//===========================================================================================================//

    static final class Fold {
        int num
        Dataset trainset
        Dataset evalset
        Fold(int num, Dataset trainset, Dataset evalset) {
            this.num = num
            this.trainset = trainset
            this.evalset = evalset
        }
    }


    @FunctionalInterface
    interface Processor {

        abstract void processItem(Item item)
    }

    /**
     * summary of a dataset processing run
     */
    static class Result {
        List<Item> errorItems = Collections.synchronizedList(new ArrayList<Item>())

        boolean hasErrors() {
            errorItems.size() > 0
        }

        int getErrorCount() {
            errorItems.size()
        }
    }

}<|MERGE_RESOLUTION|>--- conflicted
+++ resolved
@@ -56,119 +56,6 @@
 
     static final List<String> DEFAULT_HEADER = [ COLUMN_PROTEIN ]
 
-
-<<<<<<< HEAD
-=======
-    /**
-     * Contains file names, (optionally) ligand codes and cached structures.
-     */
-    class Item {
-        Map<String, String> columnValues
-        String proteinFile  // liganated/unliganated protein for predictions
-        String pocketPredictionFile // nullable
-
-        String label
-        PredictionPair cachedPair
-
-        private Item(String proteinFile, String predictionFile, Map<String, String> columnValues) {
-            this.columnValues = columnValues
-            this.proteinFile = proteinFile
-            this.pocketPredictionFile = predictionFile
-            this.label = Futils.shortName( pocketPredictionFile ?: proteinFile )
-        }
-
-        Prediction getPrediction() {
-            // when running 'prank rescore' on a dataset with one column prediction is in proteinFile
-            String file = pocketPredictionFile ?: proteinFile
-            return getLoader(this).loadPredictionWithoutProtein(file)
-        }
-
-        PredictionPair getPredictionPair() {
-            if (cached) {
-                if (cachedPair==null) {
-                    cachedPair = loadPredictionPair()
-                    log.info "caching structures in dataset item [$label]"
-                }
-                return cachedPair
-            } else {
-                return loadPredictionPair()
-            }
-        }
-
-        // for one column datasets
-        Protein getProtein() {
-            getPredictionPair().queryProtein
-        }
-
-        PredictionPair loadPredictionPair() {
-            getLoader(this).loadPredictionPair(proteinFile, pocketPredictionFile, getContext())
-        }
-
-        /**
-         * explicitely specified ligand codes
-         * @return null if column is not defined
-         */
-        Set<String> getLigandCodes() {
-            if (!columnValues.containsKey(COLUMN_LIGAND_CODES)) {
-                null
-            } else {
-                Splitter.on(",").split(columnValues[COLUMN_LIGAND_CODES]).toList()
-            }
-        }
-
-        ProcessedItemContext getContext() {
-            new ProcessedItemContext(columnValues)
-        }
-    }
-
-    Item createNewItem(String proteinFile, String predictionFile, Map<String, String> columnValues) {
-        return new Item(proteinFile, predictionFile, columnValues)
-    }
-
-    Item createNewItem(Map<String, String> columnValues) {
-        String proteinFile = dir + "/" + columnValues.get(COLUMN_PROTEIN)    // bug!dir==null
-        String predictionFile = null
-        if (header.contains(COLUMN_PREDICTION)) {
-            predictionFile = dir + "/" + columnValues.get(COLUMN_PREDICTION)
-        }
-
-        return createNewItem(proteinFile, predictionFile, columnValues)
-    }
-
-//===========================================================================================================//
-
-    static final class Fold {
-        int num
-        Dataset trainset
-        Dataset evalset
-        Fold(int num, Dataset trainset, Dataset evalset) {
-            this.num = num
-            this.trainset = trainset
-            this.evalset = evalset
-        }
-    }
-
-    interface Processor {
-
-        abstract void processItem(Item item)
-    }
-
-    /**
-     * summary of a dataset processing run
-     */
-    static class Result {
-        List<Item> errorItems = Collections.synchronizedList(new ArrayList<Item>())
-
-        boolean hasErrors() {
-            errorItems.size() > 0
-        }
-
-        int getErrorCount() {
-            errorItems.size()
-        }
-    }
-
->>>>>>> e92982f7
 //===========================================================================================================//
 
     String name
